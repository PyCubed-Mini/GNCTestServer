--- conflicted
+++ resolved
@@ -2,8 +2,6 @@
 from multiprocessing import shared_memory
 import random
 import msgpack
-
-<<<<<<< HEAD
 
 control_data = {
     "m": [0.0, 0.0, 0.0],
@@ -15,11 +13,6 @@
 print('Starting fake cubesat')
 uplink = open(UPLINK_FILE, "wb")
 print('Uplink established')
-=======
-control_data = 0
-UP_FIFO = "/tmp/satuplink"
-DOWN_FIFO = "/tmp/satdownlink"
->>>>>>> 497b40c8
 
 while True:
     # send control data to Julia sim
