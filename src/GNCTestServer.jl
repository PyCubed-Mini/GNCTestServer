--- conflicted
+++ resolved
@@ -256,13 +256,10 @@
 Returns:
 - hist:        Generated log of the simulation
 """
-<<<<<<< HEAD
-function simulate(control::Function, measurement::Function, initial_state; log_init=default_log_init, log_step=default_log_step, max_iterations=1000, dt=0.5)
-=======
 function simulate(control::Function; log_init=default_log_init, log_step=default_log_step, 
-    log_end=default_log_end, terminal_condition=default_terminate, max_iterations=1000, dt=0.5,
-    initial_condition=nothing)
->>>>>>> 75af6e33
+    log_end=default_log_end, terminal_condition=default_terminate, 
+    max_iterations=1000, dt=0.5,
+    initial_condition=nothing, measure=default_measure)
     function setup()
         return FunctionSim(dt, Control([0.0, 0.0, 0.0]))
     end
@@ -272,12 +269,10 @@
     function cleanup(sim)
         return
     end
-<<<<<<< HEAD
-    return simulate_helper(setup, step, cleanup, log_init, log_step, max_iterations, measurement::Function, initial_state)
-=======
-    return simulate_helper(setup, step, cleanup, log_init, log_step, log_end, terminal_condition, max_iterations, initial_condition)
->>>>>>> 75af6e33
-
+    return simulate_helper(setup, step, cleanup, 
+    log_init, log_step, log_end, 
+    terminal_condition, max_iterations, 
+    initial_condition, measure)
 end
 
 mutable struct SocketSim
@@ -292,13 +287,9 @@
     control::Control
 end
 
-<<<<<<< HEAD
-function simulate(launch::Cmd, measurement::Function, initial_state; log_init=default_log_init, log_step=default_log_step, max_iterations=1000)
-=======
 function simulate(launch::Cmd; log_init=default_log_init, log_step=default_log_step,
     log_end=default_log_end, terminal_condition=default_terminate, max_iterations=1000, 
-    initial_condition=nothing)
->>>>>>> 75af6e33
+    initial_condition=nothing, measure=default_measure)
     function setup()
         println("Creating shared memory and semaphores...")
         uplink, uplink_ptr = mk_shared("gnc_uplink", 128)
@@ -336,11 +327,10 @@
         sim.downlink_sem.remove()
         println("Killed satellite process")
     end
-<<<<<<< HEAD
-    return simulate_helper(setup, step, cleanup, log_init, log_step, max_iterations, measurement, initial_state)
-=======
-    return simulate_helper(setup, step, cleanup, log_init, log_step, log_end, terminal_condition, max_iterations, initial_condition)
->>>>>>> 75af6e33
+    return simulate_helper(setup, step, cleanup, 
+    log_init, log_step, log_end, 
+    terminal_condition, max_iterations, 
+    initial_condition, measure)
 end
 
 function print_iteration(i, max_iterations, state, params, sim)
@@ -349,24 +339,17 @@
         params.b[2], params.b[3], sim.dt)
 end
 
-<<<<<<< HEAD
-function simulate_helper(setup::Function, step::Function, cleanup::Function, log_init::Function, log_step::Function, max_iterations, measurement::Function, initial_state)
-    # state = initialize_orbit()
-    state = initial_state.state
-=======
 function simulate_helper(setup::Function, step::Function, cleanup::Function, 
     log_init::Function, log_step::Function, log_end::Function, 
-    terminal_condition::Function, max_iterations, initial_condition)
+    terminal_condition::Function, max_iterations, initial_condition, measure::Function)
     if isnothing(initial_condition)
         state = initialize_orbit()
     else
         state = initial_condition
     end
->>>>>>> 75af6e33
     println("intialized orbit!")
 
-    # params = initialize_params()
-    params = initial_state.params
+    params = initialize_params()
 
     sim = setup()
 
@@ -378,7 +361,7 @@
     try
         for i = 1:max_iterations
             update_parameters(state, params, time)
-            step(sim, measurement(state, params), time, i)
+            step(sim, measure(state, params), time, i)
             (state, time) = sim_step(state, params, sim.control, time, sim.dt)
             log_step(hist, state)
             append!(time_hist, time - start_time)
@@ -437,4 +420,8 @@
     return norm(state.angular_velocity) < 0.01
 end
 
+@inline function default_measure(state, params)
+    return (state, params)
+end
+
 end