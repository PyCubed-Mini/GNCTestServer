module GNCTestServer
import Base: *, +
using LinearAlgebra
using MsgPack
using Printf
using SatelliteDynamics
using Sockets
include("quaternions.jl")
include("mag_field.jl")

export sim, Control, Parameters, sccket_simulator

*(v::NamedTuple, s::Number) = map(y -> s * y, v)
*(s::Number, v::NamedTuple) = map(y -> s * y, v)
+(a::NamedTuple, b::NamedTuple) = map(+, a, b)

const State = NamedTuple{
    (:r, :v, :q, :ω),
    Tuple{Array{Float64,1},
        Array{Float64,1},
        Array{Float64,1},
        Array{Float64,1}}
}

mutable struct Parameters
    J::Array{Float64,2} # Inertia matrix
    b::Array{Float64,1} # Magnetic field
end

mutable struct Control
    m::Array{Float64,1} # Control input
end

MAGIC_PACKET_SIZE = 43

"""
Rung-Kutta 4th order integrator
"""
function rk4(x, t, dt, derivative)
    k₁ = dt * derivative(x, t)
    k₂ = dt * derivative(x + k₁ * 0.5, t + dt * 0.5)
    k₃ = dt * derivative(x + k₂ * 0.5, t + dt * 0.5)
    k₄ = dt * derivative(x + k₃, t + dt)

    x⁺ = x + (1 / 6) * (k₁ + 2 * k₂ + 2 * k₃ + k₄)

    return x⁺
end

""" 
Returns the derivative of the state, given the current state, parameters, control input, and time.

Arguments:
- state: the current state of the spacecraft                             | State
- parameters: the parameters of the spacecraft                           | Parameters
- control: the control input to apply to the spacecraft                  | Control
- t: the current time                                                    | Epoch

Returns:
- state: the derivative of the state                                     | State
"""
function dynamics(state::State, parameters::Parameters, control::Control, t::Epoch)::State
    u = cross(control.m, parameters.b)
    return (
        r=state.v,
        v=accel_perturbations(t, state.r, state.v),
        q=qdot(state.q, state.ω),
        ω=parameters.J \ (u - cross(state.ω, parameters.J * state.ω))
    )
end

""" 
Integrate the state forward by dt seconds, using the given control input.

Arguments
- state: the current state of the spacecraft                             | State
- parameters: the parameters of the spacecraft                           | Parameters
- control: the control input to apply to the spacecraft                  | Control
- t: the current time                                                    | Epoch
- dt: the time step to integrate forward by                              | Float64

Returns
- state: the state of the spacecraft after the integration               | State
"""
function integrate_state(state::State, parameters::Parameters, control::Control, t::Epoch, dt::Float64)::State
    state⁺ = rk4(state, t, dt, (state, t) -> dynamics(state, parameters, control, t))

    return (
        r=state⁺.r,
        v=state⁺.v,
        q=state⁺.q / norm(state⁺.q), # normalize the quaternion
        ω=state⁺.ω
    )
end

"""
Generates the acceleration for a spacecraft in LEO. Accounts for a variety of factors, 
including spherical harmonics, atmospheric drag, SRP, and thirdbody from sun and moon

ForwardDiff friendly (written by Kevin)
"""
function accel_perturbations(epc::Epoch, r, v;
    mass::Real=1.0, area_drag::Real=0.01, coef_drag::Real=2.3, area_srp::Real=1.0,
    coef_srp::Real=1.8, n_grav::Integer=10, m_grav::Integer=10, third_body::Bool=true)

    # These functions don't like static, so we gotta adjust
    x = [r; v]

    # Compute ECI to ECEF Transformation -> IAU2010 Theory
    PN = bias_precession_nutation(epc)
    E = earth_rotation(epc)
    W = polar_motion(epc)
    R = W * E * PN

    # Compute sun and moon position
    r_sun = sun_position(epc)
    r_moon = moon_position(epc)

    # Compute acceleration (eltype(x) makes this forward diff friendly)
    a = zeros(eltype(x), 3)

    # spherical harmonic gravity
    a += accel_gravity(x, R, n_grav, m_grav)

    # atmospheric drag
    ρ = density_harris_priester(epc, r)
    a += accel_drag([r; v], ρ, mass, area_drag, coef_drag, Array{Real,2}(PN))

    # SRP
    nu = eclipse_cylindrical(x, r_sun)  # conical doesn't work correctly
    a += nu * accel_srp(x, r_sun, mass, area_srp, coef_srp)

    if third_body
        # third body sun
        a += accel_thirdbody_sun(x, r_sun)

        # third body moon
        a += accel_thirdbody_moon(x, r_moon)
    end

    return (a)
end

"""
Initializes a random, viable orbit given a few different terms, usually 
a position 'r' in Cartesian coordinates. Initial velocity may be specified, but 
if specified it will not necessarily result in a stable orbit. 

The initial starting position, velocity, semi-major axis, orientation, and angular 
velocity may be either specified or determined randomly. 

Arguments:
- r:  (Optional) Height above ground that the satellite will start its orbit at    |  Scalar 
- v:  (Optional) Magnitude of initial velocity                                     |  Scalar 
- a:  (Optional) Semi-major axis                                                   |  Scalar 
- q:  (Optional) Initial attitude, as a unit quaternion                            |  [4,]
- ω:  (Optional) Initial angular velocity                                          |  [3,]

Returns:
- x:  Initial state, as (r, v, q, ω)                                               |  State
"""
function initialize_orbit(; r=nothing, v=nothing, a=nothing, q=nothing, ω=nothing, Rₑ=6378.1363e3, μ=3.9860044188e14)::State

    ### POSITION ###

    # If unspecified, generate a random altitude for the satellite 
    _r = !isnothing(r) ? r : (rand(100:1000) * 1000) + Rₑ # Random height, in km 

    # If unspecified, pick some amount of eccentricity 
    _a = !isnothing(a) ? a * _r : rand(1.0:0.05:1.5) * _r   # Semi-major axis. Results in a circular orbit for a == r

    # If unspecified, calculate the necessary initial velocity to maintain a valid orbit 
    _v = !isnothing(v) ? v : sqrt(μ * ((2 / _r) - (1 / _a)))

    # Now we have to pick directions for r and v... 
    axes = [[1, 0, 0], [0, 1, 0], [0, 0, 1]]
    ax = rand(1:3)
    r₀ = _r * splice!(axes, ax)  # removes the selected axis from axes 
    v₀ = _v * rand(axes)         # Remaining options are both perpendicular and valid 

    #   allow for negative axes...
    r₀ = (randn() > 0.0) ? r₀ : -r₀
    v₀ = (randn() > 0.0) ? v₀ : -v₀


    ### ORIENTATION ###

    # If unspecified, generate a random starting orientation
    q₀ = !isnothing(q) ? q : randn(4)
    q₀ /= norm(q₀)  # Ensure it is unit 

    # If unspecified, generate a random starting angular velocity
    ω₀ = !isnothing(ω) ? ω : 0.5 * randn(3)

    return (r=r₀, v=v₀, q=q₀, ω=ω₀)
end

"""
Updates the free parameters given the state and time, 
then calls the control function to compute the control input.

Arguments:
- state:   Current state of the system, as a State struct            |  State
- params:  Free parameters of the system, as a Parameters struct     |  Parameters
- control: Control function of state, parameters, and time           |  Function
- t:       Current time, as an Epoch struct                          |  Epoch

Returns:
- control: Control input of the Satellite                            |  Control
"""
function control_step(state::State, params::Parameters, control_fn, t::Epoch)::Control
    params.b = IGRF13(state.r, t)
    return control_fn(state, params, t)
end

"""
steps the simulation forward by one time step, dt.
given the current state, free parameters, control function, and time.

Arguments:
- state:   Current state of the system, as a State struct            |  State
- params:  Free parameters of the system, as a Parameters struct     |  Parameters
- control: Control input of the Satellite                            |  Control
- t:       Current time, as an Epoch struct                          |  Epoch
- dt:      Time step, in seconds                                     |  Scalar

Returns:
- state:   Updated state of the system, as a State struct            |  State
- t:       Updated time, as an Epoch struct                          |  Epoch
"""
function sim_step(state::State, params::Parameters, control::Control, t::Epoch, dt::Float64)::Tuple{State,Epoch}
    state = integrate_state(state, params, control, t, dt)
    t += dt
    return (state, t)
end

"""
Runs the simulation, given a control function.
Optionally takes in functions to initialize and update the log.

Arguments:
- control_fn:  Function to compute control input, given state, params, and time      |  Function
- log_init:    (Optional) Function to initialize the log, given the number of steps  |  Function
- log_step:    (Optional) Function to update the log, given the current state        |  Function

Returns:
- hist:        Generated log of the simulation
"""
function sim(control_fn, log_init=default_log_init, log_step=default_log_step)
    x = initialize_orbit()
    println("intialized orbit!")

    J = [0.3 0 0; 0 0.3 0; 0 0 0.3]  # Arbitrary inertia matrix for the Satellite 
    params = Parameters(J, [0.0, 0.0, 0.0])

    start_time = Epoch(2020, 11, 30)  # Starting time is Nov 30, 2020
    t = start_time
    dt = 0.5                         # Time step, in seconds

    N = 100000
    hist = log_init(x)
    time_hist = [0.0]
    for i = 1:N-1
        update_parameters(x, params, t)
        control = control_step(x, params, control_fn, t)
        (x, t) = sim_step(x, params, control, t, dt)
        log_step(hist, x)
<<<<<<< HEAD
        append!(time_hist, t - start_time)
=======
        append!(time_hist, t-start_time)
>>>>>>> 9ad26760
        println("[$i/$N]: norm(ω) = $(norm(x.ω)); r=$(x.r); b=$(params.b); dt=$dt")
        if norm(x.ω) < 0.001
            break
        end
    end

    hist = reduce(hcat, hist)
    hist = hist'
    return (hist, time_hist)
end

function uplink(uplink)
    # size of the uplinked packets, must be constant
    str = read(uplink, MAGIC_PACKET_SIZE)
    return MsgPack.unpack(str)
end

function downlink(fd, state, params)
    sensors = Dict(
        :ω => state.ω,
        :b => params.b,
    )
    truncate(fd, 0)
    seek(fd, 0)
    payload = MsgPack.pack(sensors)
    write(fd, payload)
    flush(fd)
end

function update_parameters(state, params, time)
    params.b = IGRF13(state.r, time)
end

function mk_fifo()
    try
        # remove old fifo, if it exists
        run(`rm -f /tmp/satuplink`)
        # create a new fifo
        run(`mkfifo /tmp/satuplink`)
    catch e
        println("Failed to create uplink fifo: $e")
    end
    println("Created uplink fifo")
end

function initialize_params()
    J = [0.3 0 0; 0 0.3 0; 0 0 0.3]  # Arbitrary inertia matrix for the Satellite 
    params = Parameters(J, [0.0, 0.0, 0.0])
    return params
end

<<<<<<< HEAD
mutable struct FunctionSim
    dt::Float64
    control::Control
end

function simulate(control::Function; log_init=default_log_init, log_step=default_log_step, max_iterations=1000, dt=0.5)
    function setup()
        return FunctionSim(dt, Control([0.0, 0.0, 0.0]))
    end
    function step(sim, state, params, time)
        sim.control = control(state, params, time)
    end
    function cleanup(sim)
        return
    end
    return simulate_helper(setup, step, cleanup, log_init, log_step, max_iterations)

end

mutable struct SocketSim
    dt::Float64
    satellite_process::Base.Process
    uplink_fd::IOStream
    downlink_fd::IOStream
    control::Control
end

function simulate(launch::Cmd; log_init=default_log_init, log_step=default_log_step, max_iterations=1000)
    function setup()
        mk_fifo()
        println("Launching satellite")
        satellite_process = run(launch, wait=false)
        println("Attmepting to establish uplink...")
        # opening uplink file waits for a process to open it for writing
        uplink_fd = open("/tmp/satuplink", "r")
        println("Established uplink!")
        println("Attmepting to establish downlink...")
        downlink_fd = open("/tmp/satdownlink", write=true, create=true)
        println("Established downlink!")
        return SocketSim(0.5, satellite_process, uplink_fd, downlink_fd, Control([0.0, 0.0, 0.0]))
    end
    function step(sim, state, params, time)
        downlink(sim.downlink_fd, state, params)
        uplink_data = uplink(sim.uplink_fd)
        sim.control = Control(uplink_data["m"])
        sim.dt = uplink_data["dt"]
    end
    function cleanup(sim)
        kill(sim.satellite_process)
        println("Killed satellite process")
    end
    return simulate_helper(setup, step, cleanup, log_init, log_step, max_iterations)
end

function simulate_helper(setup::Function, step::Function, cleanup::Function, log_init::Function, log_step::Function, max_iterations)
    state = initialize_orbit()
    println("intialized orbit!")

    params = initialize_params()

    start_time = Epoch(2020, 11, 30)
    time = start_time

    hist = log_init(state)
    time_hist = [0.0]

    sim = setup()
    for i = 1:max_iterations
        update_parameters(state, params, time)
        step(sim, state, params, time)
        (state, time) = sim_step(state, params, sim.control, time, sim.dt)
        log_step(hist, state)
        append!(time_hist, time - start_time)
        print("\r\033[K")
        @printf("[%d/%d]: norm(ω)=%.3f r=<%.3f %.3f %.3f> b=<%.3f %.3f %.3f> dt=%.3f",
            i, max_iterations, norm(state.ω), state.r[1], state.r[2], state.r[3], params.b[1],
            params.b[2], params.b[3], sim.dt)
=======
    start_time = Epoch(2020, 11, 30)
    time = start_time
    dt = 0.5                         # Time step, in seconds

    N = 100000
    hist = log_init(state)
    time_hist = [0.0]

    println("Attmepting to establish uplink...")
    # opening uplink file waits for a process to open it for writing
    uplink_fd = open("/tmp/satuplink", "r")
    println("Established uplink!")
    downlink_fd = open("/tmp/satdownlink", write=true, create=true)
    println("Established downlink!")
    for i = 1:N-1
        update_parameters(state, params, time)
        downlink(downlink_fd, state, params)
        uplink_data = uplink(uplink_fd)
        control = Control(uplink_data["m"])
        dt = uplink_data["dt"]
        (state, time) = sim_step(state, params, control, time, dt)
        log_step(hist, state)
        append!(time_hist, time-start_time)
        println("[$i/$N]: norm(ω) = $(norm(state.ω)); r=$(state.r); b=$(params.b); dt=$dt")
>>>>>>> 9ad26760
        if norm(state.ω) < 0.01
            break
        end
    end
    print("\n")
    cleanup(sim)
    println("Simulation complete!")

    hist = reduce(hcat, hist)
    hist = hist'
    return (hist, time_hist)
end

"""
Default function to initialize the log, only logs angular velocity and magnitude.

Arguments:
- state:       Current state of the system, as a State struct            |  State
- iterations:  Number of iterations the simulation is run                |  Scalar

Returns:
- hist:        Initialized log of the simulation                         |  Matrix
"""
function default_log_init(state)
    return [[state.ω; norm(state.ω)]]
end

"""
Default function to update the log, only logs angular velocity and magnitude.

Arguments:
- hist:        Log of the simulation                                     |  Matrix
- state:       Current state of the system, as a State struct            |  State
"""
function default_log_step(hist, state)
    point = [state.ω; norm(state.ω)]
    push!(hist, point)
end

end<|MERGE_RESOLUTION|>--- conflicted
+++ resolved
@@ -265,11 +265,7 @@
         control = control_step(x, params, control_fn, t)
         (x, t) = sim_step(x, params, control, t, dt)
         log_step(hist, x)
-<<<<<<< HEAD
         append!(time_hist, t - start_time)
-=======
-        append!(time_hist, t-start_time)
->>>>>>> 9ad26760
         println("[$i/$N]: norm(ω) = $(norm(x.ω)); r=$(x.r); b=$(params.b); dt=$dt")
         if norm(x.ω) < 0.001
             break
@@ -321,7 +317,6 @@
     return params
 end
 
-<<<<<<< HEAD
 mutable struct FunctionSim
     dt::Float64
     control::Control
@@ -384,7 +379,6 @@
 
     start_time = Epoch(2020, 11, 30)
     time = start_time
-
     hist = log_init(state)
     time_hist = [0.0]
 
@@ -399,32 +393,6 @@
         @printf("[%d/%d]: norm(ω)=%.3f r=<%.3f %.3f %.3f> b=<%.3f %.3f %.3f> dt=%.3f",
             i, max_iterations, norm(state.ω), state.r[1], state.r[2], state.r[3], params.b[1],
             params.b[2], params.b[3], sim.dt)
-=======
-    start_time = Epoch(2020, 11, 30)
-    time = start_time
-    dt = 0.5                         # Time step, in seconds
-
-    N = 100000
-    hist = log_init(state)
-    time_hist = [0.0]
-
-    println("Attmepting to establish uplink...")
-    # opening uplink file waits for a process to open it for writing
-    uplink_fd = open("/tmp/satuplink", "r")
-    println("Established uplink!")
-    downlink_fd = open("/tmp/satdownlink", write=true, create=true)
-    println("Established downlink!")
-    for i = 1:N-1
-        update_parameters(state, params, time)
-        downlink(downlink_fd, state, params)
-        uplink_data = uplink(uplink_fd)
-        control = Control(uplink_data["m"])
-        dt = uplink_data["dt"]
-        (state, time) = sim_step(state, params, control, time, dt)
-        log_step(hist, state)
-        append!(time_hist, time-start_time)
-        println("[$i/$N]: norm(ω) = $(norm(state.ω)); r=$(state.r); b=$(params.b); dt=$dt")
->>>>>>> 9ad26760
         if norm(state.ω) < 0.01
             break
         end
@@ -462,6 +430,4 @@
 function default_log_step(hist, state)
     point = [state.ω; norm(state.ω)]
     push!(hist, point)
-end
-
 end