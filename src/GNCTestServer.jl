# Version 0.1.0

module GNCTestServer
import Base: *, +
using LinearAlgebra
using MsgPack
using Printf
using SatelliteDynamics
using Sockets
include("quaternions.jl")
include("mag_field.jl")
include("communication.jl")
include("RBState.jl")
include("initial_conditions.jl")

export simulator, Control, Parameters, RBState

mutable struct Parameters
    J::Array{Float64,2} # Inertia matrix
    b::Array{Float64,1} # Magnetic field
end

mutable struct Control
    m::Array{Float64,1} # Control input
end

function Base.zero(::Type{Control})
    return Control(zeros(3))
end


"""
Rung-Kutta 4th order integrator
"""
function rk4(x, t, dt, derivative)
    k₁ = dt * derivative(x, t)
    k₂ = dt * derivative(x + k₁ * 0.5, t + dt * 0.5)
    k₃ = dt * derivative(x + k₂ * 0.5, t + dt * 0.5)
    k₄ = dt * derivative(x + k₃, t + dt)

    x⁺ = x + (1 / 6) * (k₁ + 2 * k₂ + 2 * k₃ + k₄)

    return x⁺
end

""" 
Returns the derivative of the state, given the current state, parameters, control input, and time.

Arguments:
- state: the current state of the spacecraft                             | State
- parameters: the parameters of the spacecraft                           | Parameters
- control: the control input to apply to the spacecraft                  | Control
- t: the current time                                                    | Epoch

Returns:
- state: the derivative of the state                                     | State
"""
function dynamics(state::RBState, parameters::Parameters, control::Control, t::Epoch)::RBState
    u = cross(control.m, parameters.b)
    return RBState(
        state.velocity,
        accel_perturbations(t, state.position, state.velocity),
        qdot(state.attitude, state.angular_velocity),
        parameters.J \ (u - cross(state.angular_velocity, parameters.J * state.angular_velocity))
    )
end

""" 
Integrate the state forward by dt seconds, using the given control input.

Arguments
- state: the current state of the spacecraft                             | State
- parameters: the parameters of the spacecraft                           | Parameters
- control: the control input to apply to the spacecraft                  | Control
- t: the current time                                                    | Epoch
- dt: the time step to integrate forward by                              | Float64

Returns
- state: the state of the spacecraft after the integration               | State
"""
function integrate_state(state::RBState, parameters::Parameters, control::Control, t::Epoch, dt::Float64)::RBState
    function time_dynamics(state::RBState, t)
        return dynamics(state, parameters, control, t)
    end
    new_state = rk4(state, t, dt, time_dynamics)
    return renorm(new_state)
end

"""
Generates the acceleration for a spacecraft in LEO. Accounts for a variety of factors, 
including spherical harmonics, atmospheric drag, SRP, and thirdbody from sun and moon

ForwardDiff friendly (written by Kevin)
"""
function accel_perturbations(epc::Epoch, r, v;
    mass::Real=1.0, area_drag::Real=0.01, coef_drag::Real=2.3, area_srp::Real=1.0,
    coef_srp::Real=1.8, n_grav::Integer=10, m_grav::Integer=10, third_body::Bool=true)

    # These functions don't like static, so we gotta adjust
    r = Vector(r)
    v = Vector(v)
    x = [r; v]

    # Compute ECI to ECEF Transformation -> IAU2010 Theory
    PN = bias_precession_nutation(epc)
    E = earth_rotation(epc)
    W = polar_motion(epc)
    R = W * E * PN

    # Compute sun and moon position
    r_sun = sun_position(epc)
    r_moon = moon_position(epc)

    # Compute acceleration (eltype(x) makes this forward diff friendly)
    a = zeros(eltype(x), 3)

    # spherical harmonic gravity
    a += accel_gravity(x, R, n_grav, m_grav)

    # atmospheric drag
    ρ = density_harris_priester(epc, r)
    a += accel_drag([r; v], ρ, mass, area_drag, coef_drag, Array{Real,2}(PN))

    # SRP
    nu = eclipse_cylindrical(x, r_sun)  # conical doesn't work correctly
    a += nu * accel_srp(x, r_sun, mass, area_srp, coef_srp)

    if third_body
        # third body sun
        a += accel_thirdbody_sun(x, r_sun)

        # third body moon
        a += accel_thirdbody_moon(x, r_moon)
    end

    return a
end

"""
Initializes a random, viable orbit given a few different terms, usually 
a position 'r' in Cartesian coordinates. Initial velocity may be specified, but 
if specified it will not necessarily result in a stable orbit. 

The initial starting position, velocity, semi-major axis, orientation, and angular 
velocity may be either specified or determined randomly. 

Arguments:
- r:  (Optional) Height above ground that the satellite will start its orbit at    |  Scalar 
- v:  (Optional) Magnitude of initial velocity                                     |  Scalar 
- a:  (Optional) Semi-major axis                                                   |  Scalar 
- q:  (Optional) Initial attitude, as a unit quaternion                            |  [4,]
- ω:  (Optional) Initial angular velocity                                          |  [3,]

Returns:
- x:  Initial state, as (r, v, q, ω)                                               |  State
"""
function initialize_orbit(; r=nothing, v=nothing, a=nothing, q=nothing, ω=nothing, Rₑ=6378.1363e3, μ=3.9860044188e14)::RBState

    ### POSITION ###

    # If unspecified, generate a random altitude for the satellite 
    _r = !isnothing(r) ? r : (rand(100:1000) * 1000) + Rₑ # Random height, in km 

    # If unspecified, pick some amount of eccentricity 
    _a = !isnothing(a) ? a * _r : rand(1.0:0.05:1.5) * _r   # Semi-major axis. Results in a circular orbit for a == r

    # If unspecified, calculate the necessary initial velocity to maintain a valid orbit 
    _v = !isnothing(v) ? v : sqrt(μ * ((2 / _r) - (1 / _a)))

    # Now we have to pick directions for r and v... 
    axes = [[1, 0, 0], [0, 1, 0], [0, 0, 1]]
    ax = rand(1:3)
    r₀ = _r * splice!(axes, ax)  # removes the selected axis from axes 
    v₀ = _v * rand(axes)         # Remaining options are both perpendicular and valid 

    #   allow for negative axes...
    r₀ = (randn() > 0.0) ? r₀ : -r₀
    v₀ = (randn() > 0.0) ? v₀ : -v₀


    ### ORIENTATION ###

    # If unspecified, generate a random starting orientation
    q₀ = !isnothing(q) ? q : randn(4)
    q₀ /= norm(q₀)  # Ensure it is unit 

    # If unspecified, generate a random starting angular velocity
    ω₀ = !isnothing(ω) ? ω : 0.5 * randn(3)

    return RBState(r₀, v₀, q₀, ω₀)
end

"""
Updates the free parameters given the state and time, 
then calls the control function to compute the control input.

Arguments:
- state:   Current state of the system, as a State struct            |  State
- params:  Free parameters of the system, as a Parameters struct     |  Parameters
- control: Control function of state, parameters, and time           |  Function
- t:       Current time, as an Epoch struct                          |  Epoch

Returns:
- control: Control input of the Satellite                            |  Control
"""
function control_step(state, params::Parameters, control_fn, t::Epoch)::Control
    params.b = IGRF13(state.r, t)
    return control_fn(state, params, t)
end

"""
steps the simulation forward by one time step, dt.
given the current state, free parameters, control function, and time.

Arguments:
- state:   Current state of the system, as a State struct            |  State
- params:  Free parameters of the system, as a Parameters struct     |  Parameters
- control: Control input of the Satellite                            |  Control
- t:       Current time, as an Epoch struct                          |  Epoch
- dt:      Time step, in seconds                                     |  Scalar

Returns:
- state:   Updated state of the system, as a State struct            |  State
- t:       Updated time, as an Epoch struct                          |  Epoch
"""
function sim_step(state::RBState, params::Parameters, control::Control, t::Epoch, dt::Float64)::Tuple{Any,Epoch}
    state = integrate_state(state, params, control, t, dt)
    t += dt
    return (state, t)
end

function update_parameters(state, params, time)
    params.b = IGRF13(state.position, time)
end

function initialize_params()
    J = [0.3 0 0; 0 0.3 0; 0 0 0.3]  # Arbitrary inertia matrix for the Satellite 
    params = Parameters(J, [0.0, 0.0, 0.0])
    return params
end

mutable struct FunctionSim
    dt::Float64
    control::Control
end

"""
Runs the simulation, given a control function.
Optionally takes in functions to initialize and update the log.

Arguments:
- control_fn:  Function to compute control input, given state, params, and time      |  Function
- log_init:    (Optional) Function to initialize the log, given the number of steps  |  Function
- log_step:    (Optional) Function to update the log, given the current state        |  Function

Returns:
- hist:        Generated log of the simulation
"""
function simulate(control::Function; log_init=default_log_init, log_step=default_log_step, 
<<<<<<< HEAD
    log_end=default_log_end, terminal_condition=default_terminate, 
    max_iterations=1000, dt=0.5,
    initial_condition=nothing, measure=default_measure)
=======
    log_end=default_log_end, terminal_condition=default_terminate, max_iterations=1000, dt=0.5,
    initial_condition=nothing)
>>>>>>> 61a984bf
    function setup()
        return FunctionSim(dt, Control([0.0, 0.0, 0.0]))
    end
    function step(sim, measurement, time, i)
        sim.control = control(measurement, time)
    end
    function cleanup(sim)
        return
    end
<<<<<<< HEAD
    return simulate_helper(setup, step, cleanup, 
    log_init, log_step, log_end, 
    terminal_condition, max_iterations, 
    initial_condition, measure)
=======
    return simulate_helper(setup, step, cleanup, log_init, log_step, log_end, terminal_condition, max_iterations, initial_condition)

>>>>>>> 61a984bf
end

mutable struct SocketSim
    dt::Float64
    satellite_process::Base.Process
    uplink::Array{UInt8}
    uplink_ptr::Any # Kept to prevent garbage collection
    uplink_sem::Any
    downlink::Array{UInt8}
    downlink_ptr::Any # Kept to prevent garbage collection
    downlink_sem::Any
    control::Control
end

function simulate(launch::Cmd; log_init=default_log_init, log_step=default_log_step,
    log_end=default_log_end, terminal_condition=default_terminate, max_iterations=1000, 
<<<<<<< HEAD
    initial_condition=nothing, measure=default_measure)
=======
    initial_condition=nothing)
>>>>>>> 61a984bf
    function setup()
        println("Creating shared memory and semaphores...")
        uplink, uplink_ptr = mk_shared("gnc_uplink", 128)
        uplink_sem = mk_semaphore(67)
        downlink, downlink_ptr = mk_shared("gnc_downlink", 128)
        downlink_sem = mk_semaphore(68)
        println("Launching satellite...")
        sleep(0.1)
        satellite_process = run(launch, wait=false)
        println("Launched")
        return SocketSim(
            0.5,
            satellite_process,
            uplink,
            uplink_ptr,
            uplink_sem,
            downlink,
            downlink_ptr,
            downlink_sem,
            Control([0.0, 0.0, 0.0])
        )
    end
    function step(sim, measurement, time, i)
        if sim.satellite_process.exitcode >= 0
            throw(error("Satellite process exited with code $(sim.satellite_process.exitcode), check /tmp/satlog.txt for details"))
        end
        downlink(sim.downlink, sim.downlink_sem, measurement)
        uplink_data = uplink(sim.uplink, sim.uplink_sem, i)
        sim.control = Control(uplink_data["m"])
        sim.dt = uplink_data["dt"]
    end
    function cleanup(sim)
        kill(sim.satellite_process)
        sim.uplink_sem.remove()
        sim.downlink_sem.remove()
        println("Killed satellite process")
    end
<<<<<<< HEAD
    return simulate_helper(setup, step, cleanup, 
    log_init, log_step, log_end, 
    terminal_condition, max_iterations, 
    initial_condition, measure)
=======
    return simulate_helper(setup, step, cleanup, log_init, log_step, log_end, terminal_condition, max_iterations, initial_condition)
>>>>>>> 61a984bf
end

function print_iteration(i, max_iterations, state, params, sim)
    @printf("[%d/%d]: norm(ω)=%.3f r=<%.3f %.3f %.3f> b=<%.3f %.3f %.3f> dt=%.3f",
        i, max_iterations, norm(state.angular_velocity), state.position[1], state.position[2], state.position[3], params.b[1],
        params.b[2], params.b[3], sim.dt)
end

function simulate_helper(setup::Function, step::Function, cleanup::Function, 
    log_init::Function, log_step::Function, log_end::Function, 
<<<<<<< HEAD
    terminal_condition::Function, max_iterations, initial_condition, measure::Function)
=======
    terminal_condition::Function, max_iterations, initial_condition)
>>>>>>> 61a984bf
    if isnothing(initial_condition)
        state = initialize_orbit()
    else
        state = initial_condition
    end
    println("intialized orbit!")

    params = initialize_params()

    sim = setup()

    start_time = Epoch(2020, 11, 30)
    time = start_time
    hist = log_init(state)
    time_hist = [0.0]

    try
        for i = 1:max_iterations
            update_parameters(state, params, time)
            step(sim, measure(state, params), time, i)
            (state, time) = sim_step(state, params, sim.control, time, sim.dt)
            log_step(hist, state)
            append!(time_hist, time - start_time)
            print("\r\033[K")
            print_iteration(i, max_iterations, state, params, sim)
            if terminal_condition(state, params, time, i)
                break
            end
        end
        print("\n")
        cleanup(sim)
        println("Simulation complete!")

        hist = log_end(hist)
        return (hist, time_hist)
    catch e
        println("Simulation failed: $e")
        cleanup(sim)
        throw(e)
    end

end

"""
Default function to initialize the log, only logs angular velocity and magnitude.

Arguments:
- state:       Current state of the system, as a State struct            |  State
- iterations:  Number of iterations the simulation is run                |  Scalar

Returns:
- hist:        Initialized log of the simulation                         |  Matrix
"""
function default_log_init(state)
    return [[state.angular_velocity; norm(state.angular_velocity)]]
end

"""
Default function to update the log, only logs angular velocity and magnitude.

Arguments:
- hist:        Log of the simulation                                     |  Matrix
- state:       Current state of the system, as a State struct            |  State
"""
function default_log_step(hist, state)
    point = [state.angular_velocity; norm(state.angular_velocity)]
    push!(hist, point)
end

function default_log_end(hist)
    hist = reduce(hcat, hist)
    hist = hist'
end

function default_terminate(state, params, time, i)
    return norm(state.angular_velocity) < 0.01
end

<<<<<<< HEAD
@inline function default_measure(state, params)
    return (state, params)
end

=======
>>>>>>> 61a984bf
end<|MERGE_RESOLUTION|>--- conflicted
+++ resolved
@@ -257,14 +257,8 @@
 - hist:        Generated log of the simulation
 """
 function simulate(control::Function; log_init=default_log_init, log_step=default_log_step, 
-<<<<<<< HEAD
-    log_end=default_log_end, terminal_condition=default_terminate, 
-    max_iterations=1000, dt=0.5,
+    log_end=default_log_end, terminal_condition=default_terminate, max_iterations=1000, dt=0.5,
     initial_condition=nothing, measure=default_measure)
-=======
-    log_end=default_log_end, terminal_condition=default_terminate, max_iterations=1000, dt=0.5,
-    initial_condition=nothing)
->>>>>>> 61a984bf
     function setup()
         return FunctionSim(dt, Control([0.0, 0.0, 0.0]))
     end
@@ -274,15 +268,10 @@
     function cleanup(sim)
         return
     end
-<<<<<<< HEAD
     return simulate_helper(setup, step, cleanup, 
     log_init, log_step, log_end, 
     terminal_condition, max_iterations, 
     initial_condition, measure)
-=======
-    return simulate_helper(setup, step, cleanup, log_init, log_step, log_end, terminal_condition, max_iterations, initial_condition)
-
->>>>>>> 61a984bf
 end
 
 mutable struct SocketSim
@@ -299,11 +288,7 @@
 
 function simulate(launch::Cmd; log_init=default_log_init, log_step=default_log_step,
     log_end=default_log_end, terminal_condition=default_terminate, max_iterations=1000, 
-<<<<<<< HEAD
     initial_condition=nothing, measure=default_measure)
-=======
-    initial_condition=nothing)
->>>>>>> 61a984bf
     function setup()
         println("Creating shared memory and semaphores...")
         uplink, uplink_ptr = mk_shared("gnc_uplink", 128)
@@ -341,14 +326,10 @@
         sim.downlink_sem.remove()
         println("Killed satellite process")
     end
-<<<<<<< HEAD
     return simulate_helper(setup, step, cleanup, 
     log_init, log_step, log_end, 
     terminal_condition, max_iterations, 
     initial_condition, measure)
-=======
-    return simulate_helper(setup, step, cleanup, log_init, log_step, log_end, terminal_condition, max_iterations, initial_condition)
->>>>>>> 61a984bf
 end
 
 function print_iteration(i, max_iterations, state, params, sim)
@@ -359,11 +340,7 @@
 
 function simulate_helper(setup::Function, step::Function, cleanup::Function, 
     log_init::Function, log_step::Function, log_end::Function, 
-<<<<<<< HEAD
     terminal_condition::Function, max_iterations, initial_condition, measure::Function)
-=======
-    terminal_condition::Function, max_iterations, initial_condition)
->>>>>>> 61a984bf
     if isnothing(initial_condition)
         state = initialize_orbit()
     else
@@ -442,11 +419,8 @@
     return norm(state.angular_velocity) < 0.01
 end
 
-<<<<<<< HEAD
 @inline function default_measure(state, params)
     return (state, params)
 end
 
-=======
->>>>>>> 61a984bf
 end